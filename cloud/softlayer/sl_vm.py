--- conflicted
+++ resolved
@@ -230,11 +230,6 @@
     domain = module.params.get('domain'),
     datacenter = module.params.get('datacenter')
   )
-<<<<<<< HEAD
-  
-=======
-
->>>>>>> 352088bd
   if instances:
     return False, None
 
